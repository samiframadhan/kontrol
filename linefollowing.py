--- conflicted
+++ resolved
@@ -51,7 +51,6 @@
         return img, corners, ids
 
 class LaneFollower:
-<<<<<<< HEAD
     MIN_AREA = 100
     MIN_AREA_TRACK = 300
 
@@ -61,13 +60,6 @@
         self.detect_aruco = True
         if calibration == None:
             self.detect_aruco = False
-=======
-    MIN_AREA = 500
-    MIN_AREA_TRACK = 2000
-
-    def __init__(self):
-        pass
->>>>>>> e57c8fc5
 
     @staticmethod
     def grayscale(img):
@@ -164,10 +156,7 @@
         cv2.polylines(overlay_img_src, [src_int], isClosed=True, color=(0, 255, 0), thickness=2)
         cv2.imshow("Source Points Overlay", overlay_img_src)
         cv2.waitKey(1)
-<<<<<<< HEAD
-        
-=======
->>>>>>> e57c8fc5
+        
         dst_width, dst_height = 640, 480
         dst = np.float32([
             [0, dst_height], 
@@ -180,13 +169,8 @@
         
         # --- Core Lane Detection Logic ---
         hsv_img = cv2.cvtColor(img_warped, cv2.COLOR_BGR2HSV)
-<<<<<<< HEAD
         lower_hsv = (0, 120, 120)
         upper_hsv = (40, 255, 255)
-=======
-        lower_hsv = (0, 140, 100)
-        upper_hsv = (40, 255, 160)
->>>>>>> e57c8fc5
         mask_yellow = cv2.inRange(hsv_img, lower_hsv, upper_hsv)
         masked_img = np.copy(img_warped)
         masked_img[mask_yellow == 0] = [0,0,0]
@@ -259,7 +243,6 @@
                     x_int = bottom_center[0]
                     y_int = m * x_int + b
                 intersection = (int(x_int), int(y_int))
-<<<<<<< HEAD
                 cv2.line(visualization_overlay, bottom_center, intersection, (255, 0, 255), 1)
                 # Calculate the distance in pixels from bottom_center to intersection
                 dist = math.hypot(intersection[0] - bottom_center[0], intersection[1] - bottom_center[1])
@@ -296,48 +279,6 @@
     # lane_follower = LaneFollower(calibration, aruco_detector)
     lane_follower = LaneFollower()
     cap = cv2.VideoCapture('./40derajat77cmcrosstrack_run.avi')
-=======
-                cv2.line(line_imgs[i], bottom_center, intersection, (255, 0, 255), 1)
-                dist = math.sqrt((intersection[0] - bottom_center[0]) ** 2 + (intersection[1] - bottom_center[1]) ** 2)
-                dist = dist / 160
-                dist = dist * 7
-                dist = dist / 100
-                if i == 0:
-                    if m != 0:
-                        x_at_bottom = int((H - b) / m)
-                    else:
-                        x_at_bottom = c1[0]
-                    if x_at_bottom - W // 2 < 0:
-                        dist = -dist
-                    cv2.circle(line_imgs[i], (x_at_bottom, H), 8, (0, 165, 255), -1)
-                    cv2.putText(line_imgs[i], f"{dist:.1f}cm", (intersection[0]+8, intersection[1]-8), cv2.FONT_HERSHEY_SIMPLEX, 0.6, (255,255,0), 2)
-                    control = self.stanley_control(dist, yaw_stan, 1, 5)
-                    r = 0.5 * 160
-                    disp_angle = control - (math.pi / 4)
-                    angle = -disp_angle
-                    x0, y0 = W // 2, H
-                    x1 = int(x0 + r * math.cos(angle))
-                    y1 = int(y0 - r * math.sin(angle))
-                    cv2.arrowedLine(line_imgs[i], (x0, y0), (x1, y1), (0, 0, 255), 3, tipLength=0.2)
-                    cv2.putText(line_imgs[i], f"ctrl:{control:.1f}rad", (x1, y1-10), cv2.FONT_HERSHEY_SIMPLEX, 0.6, (0,0,255), 2)
-                    cv2.putText(line_imgs[i], f"dist: {dist:.2f} angle: {yaw_stan:.1f} b:{b:.2f}", (10, H - 10), cv2.FONT_HERSHEY_SIMPLEX, 0.6, (0, 255, 255), 2)
-            else:
-                cv2.line(line_imgs[i], (c1[0], 0), (c1[0], H), (0, 255, 0), 1)
-                bottom_center = (W // 2, H)
-                intersection = (c1[0], H)
-                cv2.line(line_imgs[i], bottom_center, intersection, (255, 0, 255), 1)
-                dist = abs(c1[0] - bottom_center[0])
-                if i == 0:
-                    cv2.putText(line_imgs[i], f"{dist:.1f}", (intersection[0]+32, intersection[1]-8), cv2.FONT_HERSHEY_SIMPLEX, 0.6, (255,255,0), 2)
-        overlay_img = img_warped
-        for line_img in line_imgs:
-            overlay_img = self.weighted_img(line_img, overlay_img, 0.9, 0.7, 0.0)
-        return (overlay_img, masks[0])
-
-def main():
-    lane_follower = LaneFollower()
-    cap = cv2.VideoCapture('./output.avi')
->>>>>>> e57c8fc5
     cap.set(cv2.CAP_PROP_FOURCC, cv2.VideoWriter_fourcc('A', 'V', '0', '1'))
     output = 'acc_10.mp4'
     fourcc = cv2.VideoWriter_fourcc(*'mp4v')
